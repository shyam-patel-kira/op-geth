// Copyright 2015 The go-ethereum Authors
// This file is part of the go-ethereum library.
//
// The go-ethereum library is free software: you can redistribute it and/or modify
// it under the terms of the GNU Lesser General Public License as published by
// the Free Software Foundation, either version 3 of the License, or
// (at your option) any later version.
//
// The go-ethereum library is distributed in the hope that it will be useful,
// but WITHOUT ANY WARRANTY; without even the implied warranty of
// MERCHANTABILITY or FITNESS FOR A PARTICULAR PURPOSE. See the
// GNU Lesser General Public License for more details.
//
// You should have received a copy of the GNU Lesser General Public License
// along with the go-ethereum library. If not, see <http://www.gnu.org/licenses/>.

package eth

import (
	"context"
	"errors"
	"fmt"
	"math/big"
	"time"

	"github.com/ethereum/go-ethereum"
	"github.com/ethereum/go-ethereum/accounts"
	"github.com/ethereum/go-ethereum/common"
	"github.com/ethereum/go-ethereum/common/hexutil"
	"github.com/ethereum/go-ethereum/consensus"
	"github.com/ethereum/go-ethereum/core"
	"github.com/ethereum/go-ethereum/core/bloombits"
	"github.com/ethereum/go-ethereum/core/rawdb"
	"github.com/ethereum/go-ethereum/core/state"
	"github.com/ethereum/go-ethereum/core/txpool"
	"github.com/ethereum/go-ethereum/core/types"
	"github.com/ethereum/go-ethereum/core/vm"
	"github.com/ethereum/go-ethereum/eth/gasprice"
	"github.com/ethereum/go-ethereum/eth/tracers"
	"github.com/ethereum/go-ethereum/ethdb"
	"github.com/ethereum/go-ethereum/event"
	"github.com/ethereum/go-ethereum/log"
	"github.com/ethereum/go-ethereum/miner"
	"github.com/ethereum/go-ethereum/params"
	"github.com/ethereum/go-ethereum/rpc"
)

// EthAPIBackend implements ethapi.Backend for full nodes
type EthAPIBackend struct {
	extRPCEnabled       bool
	allowUnprotectedTxs bool
	eth                 *Ethereum
	gpo                 *gasprice.Oracle
}

// ChainConfig returns the active chain configuration.
func (b *EthAPIBackend) ChainConfig() *params.ChainConfig {
	return b.eth.blockchain.Config()
}

func (b *EthAPIBackend) CurrentBlock() *types.Header {
	return b.eth.blockchain.CurrentBlock()
}

func (b *EthAPIBackend) SetHead(number uint64) {
	b.eth.handler.downloader.Cancel()
	b.eth.blockchain.SetHead(number)
}

func (b *EthAPIBackend) HeaderByNumber(ctx context.Context, number rpc.BlockNumber) (*types.Header, error) {
	// Pending block is only known by the miner
	if number == rpc.PendingBlockNumber {
		block := b.eth.miner.PendingBlock()
		return block.Header(), nil
	}
	// Otherwise resolve and return the block
	if number == rpc.LatestBlockNumber {
		return b.eth.blockchain.CurrentBlock(), nil
	}
	if number == rpc.FinalizedBlockNumber {
		if !b.eth.Merger().TDDReached() {
			return nil, errors.New("'finalized' tag not supported on pre-merge network")
		}
		block := b.eth.blockchain.CurrentFinalBlock()
		if block != nil {
			return block, nil
		}
		return nil, errors.New("finalized block not found")
	}
	if number == rpc.SafeBlockNumber {
		if !b.eth.Merger().TDDReached() {
			return nil, errors.New("'safe' tag not supported on pre-merge network")
		}
		block := b.eth.blockchain.CurrentSafeBlock()
		if block != nil {
			return block, nil
		}
		return nil, errors.New("safe block not found")
	}
	return b.eth.blockchain.GetHeaderByNumber(uint64(number)), nil
}

func (b *EthAPIBackend) HeaderByNumberOrHash(ctx context.Context, blockNrOrHash rpc.BlockNumberOrHash) (*types.Header, error) {
	if blockNr, ok := blockNrOrHash.Number(); ok {
		return b.HeaderByNumber(ctx, blockNr)
	}
	if hash, ok := blockNrOrHash.Hash(); ok {
		header := b.eth.blockchain.GetHeaderByHash(hash)
		if header == nil {
			return nil, errors.New("header for hash not found")
		}
		if blockNrOrHash.RequireCanonical && b.eth.blockchain.GetCanonicalHash(header.Number.Uint64()) != hash {
			return nil, errors.New("hash is not currently canonical")
		}
		return header, nil
	}
	return nil, errors.New("invalid arguments; neither block nor hash specified")
}

func (b *EthAPIBackend) HeaderByHash(ctx context.Context, hash common.Hash) (*types.Header, error) {
	return b.eth.blockchain.GetHeaderByHash(hash), nil
}

func (b *EthAPIBackend) BlockByNumber(ctx context.Context, number rpc.BlockNumber) (*types.Block, error) {
	// Pending block is only known by the miner
	if number == rpc.PendingBlockNumber {
		block := b.eth.miner.PendingBlock()
		return block, nil
	}
	// Otherwise resolve and return the block
	if number == rpc.LatestBlockNumber {
		header := b.eth.blockchain.CurrentBlock()
		return b.eth.blockchain.GetBlock(header.Hash(), header.Number.Uint64()), nil
	}
	if number == rpc.FinalizedBlockNumber {
		if !b.eth.Merger().TDDReached() {
			return nil, errors.New("'finalized' tag not supported on pre-merge network")
		}
		header := b.eth.blockchain.CurrentFinalBlock()
		if header == nil {
<<<<<<< HEAD
			return nil, nil
=======
			return nil, errors.New("finalized block not found")
>>>>>>> e501b3b0
		}
		return b.eth.blockchain.GetBlock(header.Hash(), header.Number.Uint64()), nil
	}
	if number == rpc.SafeBlockNumber {
		if !b.eth.Merger().TDDReached() {
			return nil, errors.New("'safe' tag not supported on pre-merge network")
		}
		header := b.eth.blockchain.CurrentSafeBlock()
		if header == nil {
<<<<<<< HEAD
			return nil, nil
=======
			return nil, errors.New("safe block not found")
>>>>>>> e501b3b0
		}
		return b.eth.blockchain.GetBlock(header.Hash(), header.Number.Uint64()), nil
	}
	return b.eth.blockchain.GetBlockByNumber(uint64(number)), nil
}

func (b *EthAPIBackend) BlockByHash(ctx context.Context, hash common.Hash) (*types.Block, error) {
	return b.eth.blockchain.GetBlockByHash(hash), nil
}

// GetBody returns body of a block. It does not resolve special block numbers.
func (b *EthAPIBackend) GetBody(ctx context.Context, hash common.Hash, number rpc.BlockNumber) (*types.Body, error) {
	if number < 0 || hash == (common.Hash{}) {
		return nil, errors.New("invalid arguments; expect hash and no special block numbers")
	}
	if body := b.eth.blockchain.GetBody(hash); body != nil {
		return body, nil
	}
	return nil, errors.New("block body not found")
}

func (b *EthAPIBackend) BlockByNumberOrHash(ctx context.Context, blockNrOrHash rpc.BlockNumberOrHash) (*types.Block, error) {
	if blockNr, ok := blockNrOrHash.Number(); ok {
		return b.BlockByNumber(ctx, blockNr)
	}
	if hash, ok := blockNrOrHash.Hash(); ok {
		header := b.eth.blockchain.GetHeaderByHash(hash)
		if header == nil {
			return nil, errors.New("header for hash not found")
		}
		if blockNrOrHash.RequireCanonical && b.eth.blockchain.GetCanonicalHash(header.Number.Uint64()) != hash {
			return nil, errors.New("hash is not currently canonical")
		}
		block := b.eth.blockchain.GetBlock(hash, header.Number.Uint64())
		if block == nil {
			return nil, errors.New("header found, but block body is missing")
		}
		return block, nil
	}
	return nil, errors.New("invalid arguments; neither block nor hash specified")
}

func (b *EthAPIBackend) PendingBlockAndReceipts() (*types.Block, types.Receipts) {
	return b.eth.miner.PendingBlockAndReceipts()
}

func (b *EthAPIBackend) StateAndHeaderByNumber(ctx context.Context, number rpc.BlockNumber) (*state.StateDB, *types.Header, error) {
	// Pending state is only known by the miner
	if number == rpc.PendingBlockNumber {
		block, state := b.eth.miner.Pending()
		if block != nil {
			return state, block.Header(), nil
		} else {
			number = rpc.LatestBlockNumber
		}
	}
	// Otherwise resolve the block number and return its state
	header, err := b.HeaderByNumber(ctx, number)
	if err != nil {
		return nil, nil, err
	}
	if header == nil {
		return nil, nil, fmt.Errorf("header %w", ethereum.NotFound)
	}
	stateDb, err := b.eth.BlockChain().StateAt(header.Root)
	return stateDb, header, err
}

func (b *EthAPIBackend) StateAndHeaderByNumberOrHash(ctx context.Context, blockNrOrHash rpc.BlockNumberOrHash) (*state.StateDB, *types.Header, error) {
	if blockNr, ok := blockNrOrHash.Number(); ok {
		return b.StateAndHeaderByNumber(ctx, blockNr)
	}
	if hash, ok := blockNrOrHash.Hash(); ok {
		header, err := b.HeaderByHash(ctx, hash)
		if err != nil {
			return nil, nil, err
		}
		if header == nil {
			return nil, nil, fmt.Errorf("header for hash %w", ethereum.NotFound)
		}
		if blockNrOrHash.RequireCanonical && b.eth.blockchain.GetCanonicalHash(header.Number.Uint64()) != hash {
			return nil, nil, errors.New("hash is not currently canonical")
		}
		stateDb, err := b.eth.BlockChain().StateAt(header.Root)
		return stateDb, header, err
	}
	return nil, nil, errors.New("invalid arguments; neither block nor hash specified")
}

func (b *EthAPIBackend) GetReceipts(ctx context.Context, hash common.Hash) (types.Receipts, error) {
	return b.eth.blockchain.GetReceiptsByHash(hash), nil
}

func (b *EthAPIBackend) GetLogs(ctx context.Context, hash common.Hash, number uint64) ([][]*types.Log, error) {
	return rawdb.ReadLogs(b.eth.chainDb, hash, number, b.ChainConfig()), nil
}

func (b *EthAPIBackend) GetTd(ctx context.Context, hash common.Hash) *big.Int {
	if header := b.eth.blockchain.GetHeaderByHash(hash); header != nil {
		return b.eth.blockchain.GetTd(hash, header.Number.Uint64())
	}
	return nil
}

func (b *EthAPIBackend) GetEVM(ctx context.Context, msg *core.Message, state *state.StateDB, header *types.Header, vmConfig *vm.Config, blockCtx *vm.BlockContext) (*vm.EVM, func() error) {
	if vmConfig == nil {
		vmConfig = b.eth.blockchain.GetVMConfig()
	}
	txContext := core.NewEVMTxContext(msg)
<<<<<<< HEAD
	context := core.NewEVMBlockContext(header, b.eth.BlockChain(), nil, b.eth.blockchain.Config(), state)
	return vm.NewEVM(context, txContext, state, b.eth.blockchain.Config(), *vmConfig), state.Error, nil
=======
	var context vm.BlockContext
	if blockCtx != nil {
		context = *blockCtx
	} else {
		context = core.NewEVMBlockContext(header, b.eth.BlockChain(), nil)
	}
	return vm.NewEVM(context, txContext, state, b.eth.blockchain.Config(), *vmConfig), state.Error
>>>>>>> e501b3b0
}

func (b *EthAPIBackend) SubscribeRemovedLogsEvent(ch chan<- core.RemovedLogsEvent) event.Subscription {
	return b.eth.BlockChain().SubscribeRemovedLogsEvent(ch)
}

func (b *EthAPIBackend) SubscribePendingLogsEvent(ch chan<- []*types.Log) event.Subscription {
	return b.eth.miner.SubscribePendingLogs(ch)
}

func (b *EthAPIBackend) SubscribeChainEvent(ch chan<- core.ChainEvent) event.Subscription {
	return b.eth.BlockChain().SubscribeChainEvent(ch)
}

func (b *EthAPIBackend) SubscribeChainHeadEvent(ch chan<- core.ChainHeadEvent) event.Subscription {
	return b.eth.BlockChain().SubscribeChainHeadEvent(ch)
}

func (b *EthAPIBackend) SubscribeChainSideEvent(ch chan<- core.ChainSideEvent) event.Subscription {
	return b.eth.BlockChain().SubscribeChainSideEvent(ch)
}

func (b *EthAPIBackend) SubscribeLogsEvent(ch chan<- []*types.Log) event.Subscription {
	return b.eth.BlockChain().SubscribeLogsEvent(ch)
}

func (b *EthAPIBackend) SendTx(ctx context.Context, tx *types.Transaction) error {
	if b.eth.seqRPCService != nil {
		data, err := tx.MarshalBinary()
		if err != nil {
			return err
		}
		if err := b.eth.seqRPCService.CallContext(ctx, nil, "eth_sendRawTransaction", hexutil.Encode(data)); err != nil {
			return err
		}
		// Retain tx in local tx pool after forwarding, for local RPC usage.
		if err := b.eth.txPool.AddLocal(tx); err != nil {
			log.Warn("successfully sent tx to sequencer, but failed to persist in local tx pool", "err", err, "tx", tx.Hash())
		}
		return nil
	}
	return b.eth.txPool.AddLocal(tx)
}

func (b *EthAPIBackend) GetPoolTransactions() (types.Transactions, error) {
	pending := b.eth.txPool.Pending(false)
	var txs types.Transactions
	for _, batch := range pending {
		txs = append(txs, batch...)
	}
	return txs, nil
}

func (b *EthAPIBackend) GetPoolTransaction(hash common.Hash) *types.Transaction {
	return b.eth.txPool.Get(hash)
}

func (b *EthAPIBackend) GetTransaction(ctx context.Context, txHash common.Hash) (*types.Transaction, common.Hash, uint64, uint64, error) {
	tx, blockHash, blockNumber, index := rawdb.ReadTransaction(b.eth.ChainDb(), txHash)
	return tx, blockHash, blockNumber, index, nil
}

func (b *EthAPIBackend) GetPoolNonce(ctx context.Context, addr common.Address) (uint64, error) {
	return b.eth.txPool.Nonce(addr), nil
}

func (b *EthAPIBackend) Stats() (pending int, queued int) {
	return b.eth.txPool.Stats()
}

func (b *EthAPIBackend) TxPoolContent() (map[common.Address]types.Transactions, map[common.Address]types.Transactions) {
	return b.eth.TxPool().Content()
}

func (b *EthAPIBackend) TxPoolContentFrom(addr common.Address) (types.Transactions, types.Transactions) {
	return b.eth.TxPool().ContentFrom(addr)
}

func (b *EthAPIBackend) TxPool() *txpool.TxPool {
	return b.eth.TxPool()
}

func (b *EthAPIBackend) SubscribeNewTxsEvent(ch chan<- core.NewTxsEvent) event.Subscription {
	return b.eth.TxPool().SubscribeNewTxsEvent(ch)
}

func (b *EthAPIBackend) SyncProgress() ethereum.SyncProgress {
	return b.eth.Downloader().Progress()
}

func (b *EthAPIBackend) SuggestGasTipCap(ctx context.Context) (*big.Int, error) {
	return b.gpo.SuggestTipCap(ctx)
}

func (b *EthAPIBackend) FeeHistory(ctx context.Context, blockCount uint64, lastBlock rpc.BlockNumber, rewardPercentiles []float64) (firstBlock *big.Int, reward [][]*big.Int, baseFee []*big.Int, gasUsedRatio []float64, err error) {
	return b.gpo.FeeHistory(ctx, blockCount, lastBlock, rewardPercentiles)
}

func (b *EthAPIBackend) ChainDb() ethdb.Database {
	return b.eth.ChainDb()
}

func (b *EthAPIBackend) EventMux() *event.TypeMux {
	return b.eth.EventMux()
}

func (b *EthAPIBackend) AccountManager() *accounts.Manager {
	return b.eth.AccountManager()
}

func (b *EthAPIBackend) ExtRPCEnabled() bool {
	return b.extRPCEnabled
}

func (b *EthAPIBackend) UnprotectedAllowed() bool {
	return b.allowUnprotectedTxs
}

func (b *EthAPIBackend) RPCGasCap() uint64 {
	return b.eth.config.RPCGasCap
}

func (b *EthAPIBackend) RPCEVMTimeout() time.Duration {
	return b.eth.config.RPCEVMTimeout
}

func (b *EthAPIBackend) RPCTxFeeCap() float64 {
	return b.eth.config.RPCTxFeeCap
}

func (b *EthAPIBackend) BloomStatus() (uint64, uint64) {
	sections, _, _ := b.eth.bloomIndexer.Sections()
	return params.BloomBitsBlocks, sections
}

func (b *EthAPIBackend) ServiceFilter(ctx context.Context, session *bloombits.MatcherSession) {
	for i := 0; i < bloomFilterThreads; i++ {
		go session.Multiplex(bloomRetrievalBatch, bloomRetrievalWait, b.eth.bloomRequests)
	}
}

func (b *EthAPIBackend) Engine() consensus.Engine {
	return b.eth.engine
}

func (b *EthAPIBackend) CurrentHeader() *types.Header {
	return b.eth.blockchain.CurrentHeader()
}

func (b *EthAPIBackend) Miner() *miner.Miner {
	return b.eth.Miner()
}

func (b *EthAPIBackend) StartMining() error {
	return b.eth.StartMining()
}

func (b *EthAPIBackend) StateAtBlock(ctx context.Context, block *types.Block, reexec uint64, base *state.StateDB, readOnly bool, preferDisk bool) (*state.StateDB, tracers.StateReleaseFunc, error) {
	return b.eth.StateAtBlock(ctx, block, reexec, base, readOnly, preferDisk)
}

func (b *EthAPIBackend) StateAtTransaction(ctx context.Context, block *types.Block, txIndex int, reexec uint64) (*core.Message, vm.BlockContext, *state.StateDB, tracers.StateReleaseFunc, error) {
	return b.eth.stateAtTransaction(ctx, block, txIndex, reexec)
}

func (b *EthAPIBackend) HistoricalRPCService() *rpc.Client {
	return b.eth.historicalRPCService
}

func (b *EthAPIBackend) Genesis() *types.Block {
	return b.eth.blockchain.Genesis()
}<|MERGE_RESOLUTION|>--- conflicted
+++ resolved
@@ -138,11 +138,7 @@
 		}
 		header := b.eth.blockchain.CurrentFinalBlock()
 		if header == nil {
-<<<<<<< HEAD
-			return nil, nil
-=======
 			return nil, errors.New("finalized block not found")
->>>>>>> e501b3b0
 		}
 		return b.eth.blockchain.GetBlock(header.Hash(), header.Number.Uint64()), nil
 	}
@@ -152,11 +148,7 @@
 		}
 		header := b.eth.blockchain.CurrentSafeBlock()
 		if header == nil {
-<<<<<<< HEAD
-			return nil, nil
-=======
 			return nil, errors.New("safe block not found")
->>>>>>> e501b3b0
 		}
 		return b.eth.blockchain.GetBlock(header.Hash(), header.Number.Uint64()), nil
 	}
@@ -266,18 +258,13 @@
 		vmConfig = b.eth.blockchain.GetVMConfig()
 	}
 	txContext := core.NewEVMTxContext(msg)
-<<<<<<< HEAD
-	context := core.NewEVMBlockContext(header, b.eth.BlockChain(), nil, b.eth.blockchain.Config(), state)
-	return vm.NewEVM(context, txContext, state, b.eth.blockchain.Config(), *vmConfig), state.Error, nil
-=======
 	var context vm.BlockContext
 	if blockCtx != nil {
 		context = *blockCtx
 	} else {
-		context = core.NewEVMBlockContext(header, b.eth.BlockChain(), nil)
+		context = core.NewEVMBlockContext(header, b.eth.BlockChain(), nil, b.eth.blockchain.Config(), state)
 	}
 	return vm.NewEVM(context, txContext, state, b.eth.blockchain.Config(), *vmConfig), state.Error
->>>>>>> e501b3b0
 }
 
 func (b *EthAPIBackend) SubscribeRemovedLogsEvent(ch chan<- core.RemovedLogsEvent) event.Subscription {
