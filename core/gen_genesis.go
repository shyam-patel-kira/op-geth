--- conflicted
+++ resolved
@@ -28,22 +28,13 @@
 		Mixhash       common.Hash                                `json:"mixHash"`
 		Coinbase      common.Address                             `json:"coinbase"`
 		Alloc         map[common.UnprefixedAddress]types.Account `json:"alloc"      gencodec:"required"`
-<<<<<<< HEAD
-		Number        math.HexOrDecimal64                               `json:"number"`
-		GasUsed       math.HexOrDecimal64                               `json:"gasUsed"`
-		ParentHash    common.Hash                                       `json:"parentHash"`
-		BaseFee       *math.HexOrDecimal256                             `json:"baseFeePerGas"`
-		ExcessBlobGas *math.HexOrDecimal64                              `json:"excessBlobGas"`
-		BlobGasUsed   *math.HexOrDecimal64                              `json:"blobGasUsed"`
-		StateHash     *common.Hash                                `json:"stateHash,omitempty"`
-=======
 		Number        math.HexOrDecimal64                        `json:"number"`
 		GasUsed       math.HexOrDecimal64                        `json:"gasUsed"`
 		ParentHash    common.Hash                                `json:"parentHash"`
 		BaseFee       *math.HexOrDecimal256                      `json:"baseFeePerGas"`
 		ExcessBlobGas *math.HexOrDecimal64                       `json:"excessBlobGas"`
 		BlobGasUsed   *math.HexOrDecimal64                       `json:"blobGasUsed"`
->>>>>>> 87246f3c
+		StateHash     *common.Hash                               `json:"stateHash,omitempty"`
 	}
 	var enc Genesis
 	enc.Config = g.Config
@@ -73,24 +64,6 @@
 // UnmarshalJSON unmarshals from JSON.
 func (g *Genesis) UnmarshalJSON(input []byte) error {
 	type Genesis struct {
-<<<<<<< HEAD
-		Config        *params.ChainConfig                         `json:"config"`
-		Nonce         *math.HexOrDecimal64                        `json:"nonce"`
-		Timestamp     *math.HexOrDecimal64                        `json:"timestamp"`
-		ExtraData     *hexutil.Bytes                              `json:"extraData"`
-		GasLimit      *math.HexOrDecimal64                        `json:"gasLimit"   gencodec:"required"`
-		Difficulty    *math.HexOrDecimal256                       `json:"difficulty" gencodec:"required"`
-		Mixhash       *common.Hash                                `json:"mixHash"`
-		Coinbase      *common.Address                             `json:"coinbase"`
-		Alloc         map[common.UnprefixedAddress]GenesisAccount `json:"alloc"      gencodec:"required"`
-		Number        *math.HexOrDecimal64                        `json:"number"`
-		GasUsed       *math.HexOrDecimal64                        `json:"gasUsed"`
-		ParentHash    *common.Hash                                `json:"parentHash"`
-		BaseFee       *math.HexOrDecimal256                       `json:"baseFeePerGas"`
-		ExcessBlobGas *math.HexOrDecimal64                        `json:"excessBlobGas"`
-		BlobGasUsed   *math.HexOrDecimal64                        `json:"blobGasUsed"`
-		StateHash     *common.Hash                                `json:"stateHash,omitempty"`
-=======
 		Config        *params.ChainConfig                        `json:"config"`
 		Nonce         *math.HexOrDecimal64                       `json:"nonce"`
 		Timestamp     *math.HexOrDecimal64                       `json:"timestamp"`
@@ -106,7 +79,7 @@
 		BaseFee       *math.HexOrDecimal256                      `json:"baseFeePerGas"`
 		ExcessBlobGas *math.HexOrDecimal64                       `json:"excessBlobGas"`
 		BlobGasUsed   *math.HexOrDecimal64                       `json:"blobGasUsed"`
->>>>>>> 87246f3c
+		StateHash     *common.Hash                               `json:"stateHash,omitempty"`
 	}
 	var dec Genesis
 	if err := json.Unmarshal(input, &dec); err != nil {
