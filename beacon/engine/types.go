--- conflicted
+++ resolved
@@ -34,8 +34,8 @@
 	Timestamp             uint64              `json:"timestamp"             gencodec:"required"`
 	Random                common.Hash         `json:"prevRandao"            gencodec:"required"`
 	SuggestedFeeRecipient common.Address      `json:"suggestedFeeRecipient" gencodec:"required"`
-<<<<<<< HEAD
-	Withdrawals           []*types.Withdrawal `json:"withdrawals,omitempty" gencodec:"optional"`
+	Withdrawals           []*types.Withdrawal `json:"withdrawals"`
+	BeaconRoot            *common.Hash        `json:"parentBeaconBlockRoot"`
 
 	// Transactions is a field for rollups: the transactions list is forced into the block
 	Transactions [][]byte `json:"transactions,omitempty"  gencodec:"optional"`
@@ -44,10 +44,6 @@
 	NoTxPool bool `json:"noTxPool,omitempty" gencodec:"optional"`
 	// GasLimit is a field for rollups: if set, this sets the exact gas limit the block produced with.
 	GasLimit *uint64 `json:"gasLimit,omitempty" gencodec:"optional"`
-=======
-	Withdrawals           []*types.Withdrawal `json:"withdrawals"`
-	BeaconRoot            *common.Hash        `json:"parentBeaconBlockRoot"`
->>>>>>> 3f40e65c
 }
 
 // JSON type overrides for PayloadAttributes.
